--- conflicted
+++ resolved
@@ -78,16 +78,6 @@
     files: .github/workflows/
     args: [-ignore, SC1090, -ignore, SC2046, -ignore, SC2086, -ignore, SC2129, -ignore, SC2155, -ignore, property "date"]
 
-<<<<<<< HEAD
-#- repo: https://github.com/executablebooks/mdformat
-#  rev: 0.7.22
-#  hooks:
-#  - id: mdformat
-#    additional_dependencies:
-#    - mdformat-mkdocs[recommended]
-#    - mdformat-toc
-#    args: [--wrap, '88']
-=======
 - repo: https://github.com/executablebooks/mdformat
   rev: 0.7.22
   hooks:
@@ -96,5 +86,4 @@
     - mdformat-mkdocs<4.3
     - mdformat-ruff
     - mdformat-toc
-    args: [--exclude, docs/paper/paper.md, --wrap, '88']
->>>>>>> b7b722ca
+    args: [--exclude, docs/paper/paper.md, --wrap, '88']