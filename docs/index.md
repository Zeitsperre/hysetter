# HySetter: Hydroclimate Data Subsetter based on HyRiver

[![PyPi](https://img.shields.io/pypi/v/hysetter.svg)](https://pypi.python.org/pypi/hysetter)
[![Conda Version](https://img.shields.io/conda/vn/conda-forge/hysetter.svg)](https://anaconda.org/conda-forge/hysetter)
[![CodeCov](https://codecov.io/gh/hyriver/hysetter/branch/main/graph/badge.svg)](https://codecov.io/gh/hyriver/hysetter)
[![Python Versions](https://img.shields.io/pypi/pyversions/hysetter.svg)](https://pypi.python.org/pypi/hysetter)
[![Downloads](https://static.pepy.tech/badge/hysetter)](https://pepy.tech/project/hysetter)

[![Security Status](https://img.shields.io/badge/security-bandit-green.svg)](https://github.com/PyCQA/bandit)
[![CodeFactor](https://www.codefactor.io/repository/github/hyriver/hysetter/badge)](https://www.codefactor.io/repository/github/hyriver/hysetter)
[![Ruff](https://img.shields.io/endpoint?url=https://raw.githubusercontent.com/astral-sh/ruff/main/assets/badge/v2.json)](https://github.com/astral-sh/ruff)
[![pre-commit](https://img.shields.io/badge/pre--commit-enabled-brightgreen?logo=pre-commit&logoColor=white)](https://github.com/pre-commit/pre-commit)[![Binder](https://mybinder.org/badge_logo.svg)](https://mybinder.org/v2/gh/hyriver/hysetter/HEAD?labpath=docs%2Fexamples)

## Features

HySetter is an open-source Python package, built on HyRiver software stack, that
<<<<<<< HEAD
provides a command-line interface (CLI) for subsetting hydroclimate data from the
following data sources over the conterminous United States (CONUS):
=======
provides a command-line interface (CLI) and Python API for subsetting hydroclimate data
from the following data sources over conterminous United States (CONUS):
>>>>>>> b7b722ca

- **Area Of Interest**: From any
    [HUC](https://www.usgs.gov/national-hydrography/watershed-boundary-dataset) level,
    [GAGES-II basins](https://pubs.usgs.gov/publication/70046617),
    [NHDPlusV2](https://www.nhdplus.com/NHDPlus/NHDPlusV2_home.php) catchments and their
    attributes
    ([StreamCat](https://www.epa.gov/national-aquatic-resource-surveys/streamcat-dataset)
    and [NLDI](https://labs.waterdata.usgs.gov/docs/nldi/about-nldi/index.html)), or a
    user-defined GeoDataFrame
- **Drainage Network**: From NHDPlusV2
- **Forcing**: From [Daymet](https://daymet.ornl.gov/),
    [GridMET](https://www.climatologylab.org/gridmet.html), or
    [NLDAS2](https://ldas.gsfc.nasa.gov/nldas/v2/forcing)
- **Streamflow**: From [NWIS](https://nwis.waterdata.usgs.gov/nwis)
- **Soil**: From
    [gNATSGO](https://planetarycomputer.microsoft.com/dataset/gnatsgo-rasters), or
    [SoilGrids](https://www.isric.org/explore/soilgrids)
- **Topography**: From [3DEP](https://www.usgs.gov/3d-elevation-program)
- **Dam**: From [NID](https://nid.sec.usace.army.mil)
- **Land Use/Land Cover, Canopy, Imperviousness, and Urban Descriptor**: From
    [MRLC](https://www.mrlc.gov/)

Try HySetter in your browser by clicking on the Binder badge above. You can refer to the
[documentation](https://hysetter.readthedocs.io/latest/examples/) for more examples and
details.

## Installation

You can install `hysetter` using `pip`:

```console
pip install hysetter
```

Alternatively, `hysetter` can be installed from the `conda-forge` repository using
[micromamba](https://mamba.readthedocs.io/en/latest/installation/micromamba-installation.html/),
`conda`, or `mamba`:

```console
micromamba install -c conda-forge hysetter
```

You can use `conda` or `mamba` instead of `micromamba` if you prefer, but `micromamba`
is recommended for its efficiency and ease of use.

For just installing HySetter's CLI, you can first install Pixi by following the its
[installation instructions](https://pixi.sh/latest/installation/) for your platform.
Then, you can install HySetter using the following command:

```console
pixi global install hysetter
```

## Quick start

Once HySetter is installed, you can use its CLI or Python API to subset hydroclimate
data via a configuration file. The configuration file is a YAML file that specifies the
data source, the area of interest (AOI), and the output directory. You can find an
example configuration file in the
[config_demo.yml](https://github.com/hyriver/hysetter/blob/main/config_demo.yml).

![image](https://raw.githubusercontent.com/hyriver/hysetter/main/hs_help.svg)

[![image](https://asciinema.org/a/660577.svg)](https://asciinema.org/a/660577?autoplay=1)

## Acknowledgements

This work is supported by the Consortium of Universities for the Advancement of
Hydrologic Science, Inc. ([CUAHSI](https://www.cuahsi.org/)) through the
Hydroinformatics Innovation Fellowship program.<|MERGE_RESOLUTION|>--- conflicted
+++ resolved
@@ -14,13 +14,8 @@
 ## Features
 
 HySetter is an open-source Python package, built on HyRiver software stack, that
-<<<<<<< HEAD
-provides a command-line interface (CLI) for subsetting hydroclimate data from the
-following data sources over the conterminous United States (CONUS):
-=======
 provides a command-line interface (CLI) and Python API for subsetting hydroclimate data
-from the following data sources over conterminous United States (CONUS):
->>>>>>> b7b722ca
+from the following data sources over the conterminous United States (CONUS):
 
 - **Area Of Interest**: From any
     [HUC](https://www.usgs.gov/national-hydrography/watershed-boundary-dataset) level,
